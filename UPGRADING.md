--- conflicted
+++ resolved
@@ -41,11 +41,8 @@
 * Added `AppCastReducers` helpers for common ways of filtering app cast items (@kenjiuno)
 * Added `SparkleUpdater.InstallUpdateFailed` to see why `InstallUpdate` or its related installer methods fail. Also adds `Enums.InstallUpdateFailureReason`. (fe546de8667b1a5d6e0c4a72a7c128dc954f4aba)
 * `WebFileDownloader.PrepareToDownloadFile` is now `virtual` (84df81122cfae9309de4f5b79489e46287bf3a62)
-<<<<<<< HEAD
 * The app cast maker now expects at least `Major.Minor` for version numbers and no longer accepts single digits as version numbers (this fixes things like "My Super App Version 2.exe" having 2 being detected as the version number when the version number is in a prior folder name, and also ensures that the right number is being read)
-=======
 * If `JSONConfiguration` cannot save data, `SparkleUpdater` now uses the `DefaultConfiguration` class, which basically has no information set on it and will check for updates for the user. (a33266ac99b3eed83ff481ee7ef06cc5a0b1ab40)
->>>>>>> efca47db
 
 ## Updating from 0.X or 1.X to 2.X
 
