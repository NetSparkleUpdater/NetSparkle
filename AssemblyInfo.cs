﻿using System.Reflection;
using System.Runtime.CompilerServices;
using System.Runtime.InteropServices;

// Setting ComVisible to false makes the types in this assembly not visible 
// to COM components.  If you need to access a type in this assembly from 
// COM, set the ComVisible attribute to true on that type.
[assembly: ComVisible(false)]

// The following GUID is for the ID of the typelib if this project is exposed to COM
<<<<<<< HEAD
[assembly: Guid("279448fc-5103-475e-b209-68f3268df7b5")]

// Version information for an assembly consists of the following four values:
//
//      Major Version
//      Minor Version 
//      Build Number
//      Revision
//
// You can specify all the values or you can default the Build and Revision Numbers 
// by using the '*' as shown below:
// [assembly: AssemblyVersion("1.0.*")]
[assembly: AssemblyVersion("0.19.2")]
[assembly: AssemblyFileVersion("0.19.2")]
=======
[assembly: Guid("279448fc-5103-475e-b209-68f3268df7b5")]
>>>>>>> 0bb41212
<|MERGE_RESOLUTION|>--- conflicted
+++ resolved
@@ -8,21 +8,4 @@
 [assembly: ComVisible(false)]
 
 // The following GUID is for the ID of the typelib if this project is exposed to COM
-<<<<<<< HEAD
-[assembly: Guid("279448fc-5103-475e-b209-68f3268df7b5")]
-
-// Version information for an assembly consists of the following four values:
-//
-//      Major Version
-//      Minor Version 
-//      Build Number
-//      Revision
-//
-// You can specify all the values or you can default the Build and Revision Numbers 
-// by using the '*' as shown below:
-// [assembly: AssemblyVersion("1.0.*")]
-[assembly: AssemblyVersion("0.19.2")]
-[assembly: AssemblyFileVersion("0.19.2")]
-=======
-[assembly: Guid("279448fc-5103-475e-b209-68f3268df7b5")]
->>>>>>> 0bb41212
+[assembly: Guid("279448fc-5103-475e-b209-68f3268df7b5")]