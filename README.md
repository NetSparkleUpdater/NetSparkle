# NetSparkle

NetSparkle is a C# .NET update checker that allows you to easily download installer files and update your WinForms or C# WPF software. You provide, somewhere on the net, an rss xml file that advertises latest version. You also provide release notes. This library then checks for an update in the background, shows the user the release notes, and offers to download the new installer. The original NetSparkle library can be found [here](https://github.com/dei79/netsparkle).

**Please make sure to check the `develop` branch for the latest updates! It will be the default branch soon.**

## About This Fork

This is a fork of NetSparkle, which has been forked by various people at various times. As of 2017-01-16, this is the "latest" fork. I, Deadpikle, am not actively working on or maintaining this repo outside of issues or features I experience using it for work, but I welcome any and all bug reports, pull requests, and other feature changes. In other words, I'm happy to help maintain the code so we don't have a million forks floating around. I've contacted [dei79](https://github.com/dei79), the original author of NetSparkle who migrated his code from CodePlex to GitHub a few months ago, to see if we can collaborate on a single NetSparkle repo/organization, but haven't heard back.

I highly recommend checking out https://github.com/Squirrel/Squirrel.Windows, which is a more Chrome-like software updater. That repo is actively maintained. You could also check out WinSparkle at https://github.com/vslavik/winsparkle, but there isn't a merged .NET binding yet.

<<<<<<< HEAD
Honestly, this library needs a serious clean up and rewrite. Some of it is nice, such as the UIFactory separation to allow you to create your own UI, but some of the code is not so nice, 
such as the lack of better WPF support/GUI and the code organization. Perhaps someone reading this readme would like to help?

Some things TODO if you want to help:

- Address some of the TODO in the code
- Delete the downloaded installer once we're done? (Perhaps using START /wait?)
- I'm pretty sure there's a bug where `SecurityMode.Strict` doesn't properly check the DSA on update files
- Better WPF support. WPF app updates work right now, but this project has obviously been created for Forms instead. There's already been work to keep the UI separate from the actual updater, which is good, but better WPF support/documentation/etc. would be helpful.
- Could we do something neat to tie this in with Squirrel.Windows? https://github.com/Squirrel/Squirrel.Windows
- Clean up the code (this is needed quite a bit)
- Update the example files and demo project (as of 2016-10-27, the NetSparkleTestAppWPF and SampleApplication projects work!)
- Allow for a WPF window to show changelog/download progress/etc. instead of forcing the user to make their own and implement the UIFactory and IDownloadProgress/IUpdateAvailable/etc. interfaces.
- Make demos more extensive to show off features

=======
>>>>>>> e1cb38e0
## Basic Usage

    _sparkleApplicationUpdater = new Sparkle(
        @"http://example.com/appcast.xml", 
        this.Icon, 
        SecurityMode.Strict,
        @"<DSAKeyValue>...</DSAKeyValue>",
    );
	_sparkleApplicationUpdater.CheckOnFirstApplicationIdle();

On the first Application.Idle event, your appcast.xml will be read and compared to the currently running version. If it's newer, the user will be notified with a little "toast" box if enabled, otherwise with the update dialog containing your release notes (if defined). The user can then ignore the update, ask to be reminded later, or download it now.

If you want to add a manual update in the background, do

    _sparkleApplicationUpdater.CheckForUpdatesQuietly();

If you want have a menu item for the user to check for updates, use

    _sparkleApplicationUpdater.CheckForUpdatesAtUserRequest();

If you have files that need saving, subscribe to the AboutToExitForInstallerRun event:

    _sparkle.AboutToExitForInstallerRun += ((x, cancellable) =>
    {
    	// ask the user to save, whatever else is needed to close down gracefully   
    });  

If you're using NetSparkle from WPF, make sure to set `RunningFromWPF` to `true`!

## App Cast

[TODO -- this section]

By default, you need 2 DSA signatures (DSA Strict mode):

1. One in the enclosure section for your download file (sparkle:dsaSignature="...")
2. Another on your web server to secure the actual app cast file. **This file must be located at [CastURL].dsa** -- in other words, if your download URL for the app cast is http://someurl.com/awesome-software.xml, you need a valid DSA signature for that file stored at http://someurl.com/awesome-software.xml.dsa .

## License

NetSparkle is [MIT Licensed]

## Requirements

- .NET 4.5

## Other Options

An incomplete list of other .net projects related to updating:
 
 - [Sparkle Dot Net]
 - [NAppUpdate]

[CodePlex]: http://netsparkle.codeplex.com
[MIT Licensed]: http://netsparkle.codeplex.com/license
[Sparkle Dot Net]: https://github.com/iKenndac/SparkleDotNET
[NAppUpdate]: https://github.com/synhershko/NAppUpdate
<|MERGE_RESOLUTION|>--- conflicted
+++ resolved
@@ -1,87 +1,69 @@
-# NetSparkle
-
-NetSparkle is a C# .NET update checker that allows you to easily download installer files and update your WinForms or C# WPF software. You provide, somewhere on the net, an rss xml file that advertises latest version. You also provide release notes. This library then checks for an update in the background, shows the user the release notes, and offers to download the new installer. The original NetSparkle library can be found [here](https://github.com/dei79/netsparkle).
-
-**Please make sure to check the `develop` branch for the latest updates! It will be the default branch soon.**
-
-## About This Fork
-
-This is a fork of NetSparkle, which has been forked by various people at various times. As of 2017-01-16, this is the "latest" fork. I, Deadpikle, am not actively working on or maintaining this repo outside of issues or features I experience using it for work, but I welcome any and all bug reports, pull requests, and other feature changes. In other words, I'm happy to help maintain the code so we don't have a million forks floating around. I've contacted [dei79](https://github.com/dei79), the original author of NetSparkle who migrated his code from CodePlex to GitHub a few months ago, to see if we can collaborate on a single NetSparkle repo/organization, but haven't heard back.
-
-I highly recommend checking out https://github.com/Squirrel/Squirrel.Windows, which is a more Chrome-like software updater. That repo is actively maintained. You could also check out WinSparkle at https://github.com/vslavik/winsparkle, but there isn't a merged .NET binding yet.
-
-<<<<<<< HEAD
-Honestly, this library needs a serious clean up and rewrite. Some of it is nice, such as the UIFactory separation to allow you to create your own UI, but some of the code is not so nice, 
-such as the lack of better WPF support/GUI and the code organization. Perhaps someone reading this readme would like to help?
-
-Some things TODO if you want to help:
-
-- Address some of the TODO in the code
-- Delete the downloaded installer once we're done? (Perhaps using START /wait?)
-- I'm pretty sure there's a bug where `SecurityMode.Strict` doesn't properly check the DSA on update files
-- Better WPF support. WPF app updates work right now, but this project has obviously been created for Forms instead. There's already been work to keep the UI separate from the actual updater, which is good, but better WPF support/documentation/etc. would be helpful.
-- Could we do something neat to tie this in with Squirrel.Windows? https://github.com/Squirrel/Squirrel.Windows
-- Clean up the code (this is needed quite a bit)
-- Update the example files and demo project (as of 2016-10-27, the NetSparkleTestAppWPF and SampleApplication projects work!)
-- Allow for a WPF window to show changelog/download progress/etc. instead of forcing the user to make their own and implement the UIFactory and IDownloadProgress/IUpdateAvailable/etc. interfaces.
-- Make demos more extensive to show off features
-
-=======
->>>>>>> e1cb38e0
-## Basic Usage
-
-    _sparkleApplicationUpdater = new Sparkle(
-        @"http://example.com/appcast.xml", 
-        this.Icon, 
-        SecurityMode.Strict,
-        @"<DSAKeyValue>...</DSAKeyValue>",
-    );
-	_sparkleApplicationUpdater.CheckOnFirstApplicationIdle();
-
-On the first Application.Idle event, your appcast.xml will be read and compared to the currently running version. If it's newer, the user will be notified with a little "toast" box if enabled, otherwise with the update dialog containing your release notes (if defined). The user can then ignore the update, ask to be reminded later, or download it now.
-
-If you want to add a manual update in the background, do
-
-    _sparkleApplicationUpdater.CheckForUpdatesQuietly();
-
-If you want have a menu item for the user to check for updates, use
-
-    _sparkleApplicationUpdater.CheckForUpdatesAtUserRequest();
-
-If you have files that need saving, subscribe to the AboutToExitForInstallerRun event:
-
-    _sparkle.AboutToExitForInstallerRun += ((x, cancellable) =>
-    {
-    	// ask the user to save, whatever else is needed to close down gracefully   
-    });  
-
-If you're using NetSparkle from WPF, make sure to set `RunningFromWPF` to `true`!
-
-## App Cast
-
-[TODO -- this section]
-
-By default, you need 2 DSA signatures (DSA Strict mode):
-
-1. One in the enclosure section for your download file (sparkle:dsaSignature="...")
-2. Another on your web server to secure the actual app cast file. **This file must be located at [CastURL].dsa** -- in other words, if your download URL for the app cast is http://someurl.com/awesome-software.xml, you need a valid DSA signature for that file stored at http://someurl.com/awesome-software.xml.dsa .
-
-## License
-
-NetSparkle is [MIT Licensed]
-
-## Requirements
-
-- .NET 4.5
-
-## Other Options
-
-An incomplete list of other .net projects related to updating:
- 
- - [Sparkle Dot Net]
- - [NAppUpdate]
-
-[CodePlex]: http://netsparkle.codeplex.com
-[MIT Licensed]: http://netsparkle.codeplex.com/license
-[Sparkle Dot Net]: https://github.com/iKenndac/SparkleDotNET
-[NAppUpdate]: https://github.com/synhershko/NAppUpdate
+# NetSparkle
+
+NetSparkle is a C# .NET update checker that allows you to easily download installer files and update your WinForms or C# WPF software. You provide, somewhere on the net, an rss xml file that advertises latest version. You also provide release notes. This library then checks for an update in the background, shows the user the release notes, and offers to download the new installer. The original NetSparkle library can be found [here](https://github.com/dei79/netsparkle).
+
+**Please make sure to check the `develop` branch for the latest updates! It will be the default branch soon.**
+
+## About This Fork
+
+This is a fork of NetSparkle, which has been forked by various people at various times. As of 2017-01-16, this is the "latest" fork. I, Deadpikle, am not actively working on or maintaining this repo outside of issues or features I experience using it for work, but I welcome any and all bug reports, pull requests, and other feature changes. In other words, I'm happy to help maintain the code so we don't have a million forks floating around. I've contacted [dei79](https://github.com/dei79), the original author of NetSparkle who migrated his code from CodePlex to GitHub a few months ago, to see if we can collaborate on a single NetSparkle repo/organization, but haven't heard back.
+
+I highly recommend checking out https://github.com/Squirrel/Squirrel.Windows, which is a more Chrome-like software updater. That repo is actively maintained. You could also check out WinSparkle at https://github.com/vslavik/winsparkle, but there isn't a merged .NET binding yet.
+
+## Basic Usage
+
+    _sparkleApplicationUpdater = new Sparkle(
+        @"http://example.com/appcast.xml", 
+        this.Icon, 
+        SecurityMode.Strict,
+        @"<DSAKeyValue>...</DSAKeyValue>",
+    );
+	_sparkleApplicationUpdater.CheckOnFirstApplicationIdle();
+
+On the first Application.Idle event, your appcast.xml will be read and compared to the currently running version. If it's newer, the user will be notified with a little "toast" box if enabled, otherwise with the update dialog containing your release notes (if defined). The user can then ignore the update, ask to be reminded later, or download it now.
+
+If you want to add a manual update in the background, do
+
+    _sparkleApplicationUpdater.CheckForUpdatesQuietly();
+
+If you want have a menu item for the user to check for updates, use
+
+    _sparkleApplicationUpdater.CheckForUpdatesAtUserRequest();
+
+If you have files that need saving, subscribe to the AboutToExitForInstallerRun event:
+
+    _sparkle.AboutToExitForInstallerRun += ((x, cancellable) =>
+    {
+    	// ask the user to save, whatever else is needed to close down gracefully   
+    });  
+
+If you're using NetSparkle from WPF, make sure to set `RunningFromWPF` to `true`!
+
+## App Cast
+
+[TODO -- this section]
+
+By default, you need 2 DSA signatures (DSA Strict mode):
+
+1. One in the enclosure section for your download file (sparkle:dsaSignature="...")
+2. Another on your web server to secure the actual app cast file. **This file must be located at [CastURL].dsa** -- in other words, if your download URL for the app cast is http://someurl.com/awesome-software.xml, you need a valid DSA signature for that file stored at http://someurl.com/awesome-software.xml.dsa .
+
+## License
+
+NetSparkle is [MIT Licensed]
+
+## Requirements
+
+- .NET 4.5
+
+## Other Options
+
+An incomplete list of other .net projects related to updating:
+ 
+ - [Sparkle Dot Net]
+ - [NAppUpdate]
+
+[CodePlex]: http://netsparkle.codeplex.com
+[MIT Licensed]: http://netsparkle.codeplex.com/license
+[Sparkle Dot Net]: https://github.com/iKenndac/SparkleDotNET
+[NAppUpdate]: https://github.com/synhershko/NAppUpdate