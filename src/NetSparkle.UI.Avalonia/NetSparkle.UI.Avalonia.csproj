--- conflicted
+++ resolved
@@ -4,11 +4,7 @@
     <TargetFrameworks>net7.0;net6;net5;netcoreapp3.1;netstandard2.0</TargetFrameworks>
     <GeneratePackageOnBuild>true</GeneratePackageOnBuild>
     <PackageId>NetSparkleUpdater.UI.Avalonia</PackageId>
-<<<<<<< HEAD
-    <Version>3.0.0-preview20230304001</Version>
-=======
-    <Version>2.2.2</Version>
->>>>>>> 12f10ddc
+    <Version>3.0.0-preview20230330001</Version>
     <Authors>Deadpikle</Authors>
     <Company>Deadpikle</Company>
     <Product>NetSparkleUpdater.UI.Avalonia</Product>
@@ -76,36 +72,12 @@
   </ItemGroup>
 
   <ItemGroup>
-<<<<<<< HEAD
     <PackageReference Include="Avalonia" Version="11.0.0-*" />
     <PackageReference Include="Avalonia.Desktop" Version="11.0.0-*" />
     <PackageReference Include="Avalonia.HtmlRenderer" Version="11.0.0-*" />
   </ItemGroup>
   <ItemGroup Condition="'$(Configuration)' == 'Debug'">
     <PackageReference Include="Avalonia.Diagnostics" Version="11.0.0-*" />
-=======
-    <EmbeddedResource Include="CheckingForUpdatesWindow.xaml">
-      <Generator>MSBuild:Compile</Generator>
-    </EmbeddedResource>
-    <EmbeddedResource Include="DownloadProgressWindow.xaml">
-      <Generator>MSBuild:Compile</Generator>
-    </EmbeddedResource>
-    <EmbeddedResource Include="MessageNotificationWindow.xaml">
-      <Generator>MSBuild:Compile</Generator>
-    </EmbeddedResource>
-    <EmbeddedResource Include="UpdateAvailableWindow.xaml">
-      <Generator>MSBuild:Compile</Generator>
-    </EmbeddedResource>
-  </ItemGroup>
-
-  <ItemGroup>
-    <PackageReference Include="Avalonia" Version="0.10.21" />
-    <PackageReference Include="Avalonia.Desktop" Version="0.10.21" />
-    <PackageReference Include="Avalonia.HtmlRenderer" Version="0.10.0" />
-  </ItemGroup>
-  <ItemGroup Condition="'$(Configuration)' == 'Debug'">
-    <PackageReference Include="Avalonia.Diagnostics" Version="0.10.21" />
->>>>>>> 12f10ddc
   </ItemGroup>
 
   <ItemGroup>
