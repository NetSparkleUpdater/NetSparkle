--- conflicted
+++ resolved
@@ -31,12 +31,8 @@
             HideReleaseNotes = false;
             HideRemindMeLaterButton = false;
             HideSkipButton = false;
-<<<<<<< HEAD
-            UpdateWindowGridBackgroundBrush = null;
-=======
-            UseStaticUpdateWindowBackgroundColor = true;
+            UseStaticUpdateWindowBackgroundColor = false;
             UpdateWindowGridBackgroundBrush = (IBrush)new BrushConverter().ConvertFrom("#EEEEEE");
->>>>>>> 6e05790f
         }
 
         /// <inheritdoc/>
