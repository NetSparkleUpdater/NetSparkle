﻿<Project Sdk="Microsoft.NET.Sdk">

  <PropertyGroup>
    <TargetFrameworks>net8.0;net7.0;net6.0;netstandard2.0;net462</TargetFrameworks>
    <GeneratePackageOnBuild>true</GeneratePackageOnBuild>
    <PackageId>NetSparkleUpdater.SparkleUpdater</PackageId>
    <Version>3.0.0-preview20240613001</Version>
    <Authors>Deadpikle, Dirk Eisenberg</Authors>
    <Description>NetSparkleUpdater/NetSparkle is a C# .NET software update framework that allows you to easily download installer files and update your C# .NET Framework or .NET Core software. Built-in UIs are available for WinForms, WPF, and Avalonia; if you want a built-in UI, please reference a NetSparkleUpdater.UI package. You provide, somewhere on the internet, an XML appcast with software version information along with release notes in Markdown or HTML format. The NetSparkle framework then checks for an update in the background, displays the release notes to the user, and lets users download or skip the software update. The framework can also perform silent downloads so that you can present all of the UI yourself or set up your own silent software update system, as allowed by your software architecture. It was inspired by the Sparkle (https://sparkle-project.org/) project for Cocoa developers and the WinSparkle (https://winsparkle.org/) project (a Win32 port).</Description>
    <Copyright>Copyright 2010 - 2024</Copyright>
    <PackageProjectUrl>https://github.com/NetSparkleUpdater/NetSparkle</PackageProjectUrl>
    <RepositoryUrl>https://github.com/NetSparkleUpdater/NetSparkle.git</RepositoryUrl>
    <PackageTags>sparkle, netsparkle, update, software, updater</PackageTags>
    <RepositoryType>git</RepositoryType>
    <Product>NetSparkleUpdater.SparkleUpdater</Product>
    <PackageIcon>software-update-available.png</PackageIcon>
    <PackageIconUrl />
    <PackageLicenseFile>LICENSE.md</PackageLicenseFile>
    <GenerateResourceUsePreserializedResources>true</GenerateResourceUsePreserializedResources>
    <RootNamespace>NetSparkleUpdater</RootNamespace>
    <PackageReleaseNotes>See https://github.com/NetSparkleUpdater/NetSparkle/releases for all release information and to file issues/pull requests for this project.</PackageReleaseNotes>
    <IsTrimmable>true</IsTrimmable>
    <TrimMode>partial</TrimMode>
  </PropertyGroup>
  <PropertyGroup>
    <IncludeSymbols>true</IncludeSymbols>
    <SymbolPackageFormat>snupkg</SymbolPackageFormat>
  </PropertyGroup>
  <PropertyGroup Condition="'$(Configuration)|$(TargetFramework)|$(Platform)'=='Release|net462|AnyCPU'">
    <OutputPath>..\bin\Release\NetSparkle\</OutputPath>
    <DocumentationFile>..\bin\Release\NetSparkle\NetSparkle.xml</DocumentationFile>
    <DefineConstants>TRACE;NET462;NETFULL;NETFRAMEWORK</DefineConstants>
  </PropertyGroup>
  <PropertyGroup Condition="'$(Configuration)|$(TargetFramework)|$(Platform)'=='Debug|net462|AnyCPU'">
    <OutputPath>..\bin\Debug\NetSparkle\</OutputPath>
    <DocumentationFile>..\bin\Debug\NetSparkle\NetSparkle.xml</DocumentationFile>
    <DefineConstants>DEBUG;TRACE;NET462;NETFULL;NETFRAMEWORK</DefineConstants>
  </PropertyGroup>
  <PropertyGroup Condition="'$(Configuration)|$(TargetFramework)|$(Platform)'=='Release|netstandard2.0|AnyCPU'">
    <OutputPath>..\bin\Release\NetSparkle\</OutputPath>
    <DocumentationFile>..\bin\Release\NetSparkle\NetSparkle.xml</DocumentationFile>
    <DefineConstants>TRACE;NETCORE;NETSTANDARD</DefineConstants>
  </PropertyGroup>
  <PropertyGroup Condition="'$(Configuration)|$(TargetFramework)|$(Platform)'=='Debug|netstandard2.0|AnyCPU'">
    <OutputPath>..\bin\Debug\NetSparkle\</OutputPath>
    <DocumentationFile>..\bin\Debug\NetSparkle\NetSparkle.xml</DocumentationFile>
    <DefineConstants>DEBUG;TRACE;NETCORE;NETSTANDARD</DefineConstants>
  </PropertyGroup>
	<PropertyGroup Condition="'$(Configuration)|$(TargetFramework)|$(Platform)'=='Release|net6.0|AnyCPU'">
		<OutputPath>..\bin\Release\NetSparkle\</OutputPath>
		<DocumentationFile>..\bin\Release\NetSparkle\NetSparkle.xml</DocumentationFile>
		<DefineConstants>TRACE;NETCORE;NET6</DefineConstants>
	</PropertyGroup>
	<PropertyGroup Condition="'$(Configuration)|$(TargetFramework)|$(Platform)'=='Debug|net6.0|AnyCPU'">
		<OutputPath>..\bin\Debug\NetSparkle\</OutputPath>
		<DocumentationFile>..\bin\Debug\NetSparkle\NetSparkle.xml</DocumentationFile>
		<DefineConstants>DEBUG;TRACE;NETCORE;NET6</DefineConstants>
	</PropertyGroup>
	<PropertyGroup Condition="'$(Configuration)|$(TargetFramework)|$(Platform)'=='Release|net7.0|AnyCPU'">
		<OutputPath>..\bin\Release\NetSparkle\</OutputPath>
		<DocumentationFile>..\bin\Release\NetSparkle\NetSparkle.xml</DocumentationFile>
		<DefineConstants>TRACE;NETCORE;NET7</DefineConstants>
	</PropertyGroup>
	<PropertyGroup Condition="'$(Configuration)|$(TargetFramework)|$(Platform)'=='Debug|net7.0|AnyCPU'">
		<OutputPath>..\bin\Debug\NetSparkle\</OutputPath>
		<DocumentationFile>..\bin\Debug\NetSparkle\NetSparkle.xml</DocumentationFile>
		<DefineConstants>DEBUG;TRACE;NETCORE;NET7</DefineConstants>
	</PropertyGroup>
	<PropertyGroup Condition="'$(Configuration)|$(TargetFramework)|$(Platform)'=='Release|net8.0|AnyCPU'">
		<OutputPath>..\bin\Release\NetSparkle\</OutputPath>
		<DocumentationFile>..\bin\Release\NetSparkle\NetSparkle.xml</DocumentationFile>
		<DefineConstants>TRACE;NETCORE;NET8</DefineConstants>
	</PropertyGroup>
	<PropertyGroup Condition="'$(Configuration)|$(TargetFramework)|$(Platform)'=='Debug|net8.0|AnyCPU'">
		<OutputPath>..\bin\Debug\NetSparkle\</OutputPath>
		<DocumentationFile>..\bin\Debug\NetSparkle\NetSparkle.xml</DocumentationFile>
		<DefineConstants>DEBUG;TRACE;NETCORE;NET8</DefineConstants>
	</PropertyGroup>
  <!-- .NET 4.6.2 references, compilation flags and build options -->
  <ItemGroup Condition=" '$(TargetFramework)' == 'net462' ">
    <Reference Include="System" />
    <Reference Include="System.Core" />
    <Reference Include="System.Data" />
    <Reference Include="System.Data.DataSetExtensions" />
    <Reference Include="System.Management" />
    <Reference Include="System.Xml" />
    <Reference Include="System.Xml.Linq" />
  </ItemGroup>
  <ItemGroup Condition="'$(TargetFramework)' == 'netstandard2.0'">
    <PackageReference Include="Microsoft.Win32.Registry" Version="6.0.0-preview.5.21301.5" />
  </ItemGroup>
  <ItemGroup Condition="'$(TargetFramework)' == 'net6.0'">
  </ItemGroup>
  <ItemGroup Condition="'$(TargetFramework)' == 'net7.0'">
  </ItemGroup>
  <ItemGroup Condition="'$(TargetFramework)' == 'net8.0'">
  </ItemGroup>
  <ItemGroup>
    <PackageReference Include="AsmResolver.DotNet" Version="5.5.1" />
    <PackageReference Include="System.Text.Json" Version="8.0.0" />
<<<<<<< HEAD
    <PackageReference Include="BouncyCastle.Cryptography" Version="2.4.0" />
=======
    <PackageReference Include="Portable.BouncyCastle" Version="1.9.0" />
    <!-- <PackageReference Include="BouncyCastle.Cryptography" Version="2.4.0" /> -->
>>>>>>> 85d0aadf
  </ItemGroup>
  <ItemGroup>
    <Compile Remove="nuget\**" />
    <EmbeddedResource Remove="nuget\**" />
    <None Remove="nuget\**" />
  </ItemGroup>
  <ItemGroup>
    <None Include="..\..\LICENSE.md">
      <Pack>True</Pack>
      <PackagePath></PackagePath>
    </None>
    <None Include="ArtWork\software-update-available.png">
      <Pack>True</Pack>
      <PackagePath></PackagePath>
    </None>
  </ItemGroup>
</Project><|MERGE_RESOLUTION|>--- conflicted
+++ resolved
@@ -98,12 +98,7 @@
   <ItemGroup>
     <PackageReference Include="AsmResolver.DotNet" Version="5.5.1" />
     <PackageReference Include="System.Text.Json" Version="8.0.0" />
-<<<<<<< HEAD
     <PackageReference Include="BouncyCastle.Cryptography" Version="2.4.0" />
-=======
-    <PackageReference Include="Portable.BouncyCastle" Version="1.9.0" />
-    <!-- <PackageReference Include="BouncyCastle.Cryptography" Version="2.4.0" /> -->
->>>>>>> 85d0aadf
   </ItemGroup>
   <ItemGroup>
     <Compile Remove="nuget\**" />
