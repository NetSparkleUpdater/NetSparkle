--- conflicted
+++ resolved
@@ -181,68 +181,7 @@
             return Encoding.UTF8;
         }
 
-<<<<<<< HEAD
-        /// <summary>
-        /// Download the app cast from the given URL.
-        /// Performs a GET request by default. If <see cref="ExtraJsonData"/> is set,
-        /// uses a POST request and sends the JSON data along with the
-        /// request.
-        /// </summary>
-        /// <param name="url">the URL to download the app cast from</param>
-        /// <returns>the response from the web server if creating the request
-        /// succeeded; null otherwise. The response is not guaranteed to have
-        /// succeeded!</returns>
-#if NETCORE
-        [Obsolete("GetWebContentResponse is deprecated, please use DownloadAndGetAppCastData instead. This method should never have been public. :)")]
-#endif
-        public WebResponse? GetWebContentResponse(string url)
-        {
-            WebRequest request = WebRequest.Create(url);
-            if (request != null)
-            {
-                if (request is FileWebRequest fileRequest)
-                {
-                    return fileRequest.GetResponse();
-                }
-
-                if (request is HttpWebRequest httpRequest)
-                {
-                    httpRequest.UseDefaultCredentials = true;
-                    httpRequest.Proxy.Credentials = CredentialCache.DefaultNetworkCredentials;
-                    if (TrustEverySSLConnection)
-                    {
-                        httpRequest.ServerCertificateValidationCallback += AlwaysTrustRemoteCert;
-                    }
-
-                    // http://stackoverflow.com/a/10027534/3938401
-                    if (!string.IsNullOrWhiteSpace(ExtraJsonData))
-                    {
-                        httpRequest.ContentType = "application/json";
-                        httpRequest.Method = "POST";
-
-                        using (var streamWriter = new StreamWriter(httpRequest.GetRequestStream()))
-                        {
-                            streamWriter.Write(ExtraJsonData);
-                            streamWriter.Flush();
-                            streamWriter.Close();
-                        }
-                    }
-
-                    // request the cast and build the stream
-                    if (TrustEverySSLConnection)
-                    {
-                        httpRequest.ServerCertificateValidationCallback -= AlwaysTrustRemoteCert;
-                    }
-                    return httpRequest.GetResponse();
-                }
-            }
-            return null;
-        }
-
         private bool AlwaysTrustRemoteCert(object sender, X509Certificate? certificate, X509Chain? chain, SslPolicyErrors sslPolicyErrors)
-=======
-        private bool AlwaysTrustRemoteCert(object sender, X509Certificate certificate, X509Chain chain, SslPolicyErrors sslPolicyErrors)
->>>>>>> 13f53c62
         {
             return true;
         }
