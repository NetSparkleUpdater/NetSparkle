﻿<Project Sdk="Microsoft.NET.Sdk.WindowsDesktop">
  <PropertyGroup>
<<<<<<< HEAD
    <TargetFrameworks>netcoreapp3.0;net451</TargetFrameworks>
=======
    <ProjectGuid>{6915843C-7947-4268-B569-6F5684651DF4}</ProjectGuid>
    <TargetFrameworks>netcoreapp3.0;net452</TargetFrameworks>
>>>>>>> 5fe8df29
    <UseWPF>true</UseWPF>    
    <AssemblyTitle>NetSparkle.NetFramework.WPF</AssemblyTitle>
    <Product>NetSparkleUpdater.UI.WPF</Product>
    <Copyright>Copyright © 2020</Copyright>
    <OutputPath>..\bin\$(Configuration)\NetSparkle.UI.WPF\</OutputPath>
    <EnableDefaultContentItems>false</EnableDefaultContentItems>
    <PackageId>NetSparkleUpdater.UI.WPF</PackageId>
    <Authors>Deadpikle</Authors>
    <PackageProjectUrl>https://github.com/NetSparkleUpdater/NetSparkle</PackageProjectUrl>
    <RepositoryUrl>https://github.com/NetSparkleUpdater/NetSparkle.git</RepositoryUrl>
    <RepositoryType>git</RepositoryType>
    <AssemblyVersion>2.0.0.0</AssemblyVersion>
    <Version>2.0.0-preview20200604001</Version>
    <PackageIcon>software-update-available.png</PackageIcon>
    <PackageIconUrl />
    <Description>NetSparkleUpdater/NetSparkle app updater framework with built-in WPF .NET Core UI. NetSparkleUpdater/NetSparkle is a C# .NET software update framework that allows you to easily download installer files and update your C# .NET Framework or .NET Core software. Built-in UIs are available for WinForms, WPF, and Avalonia. You provide, somewhere on the internet, an XML appcast with software version information along with release notes in Markdown or HTML format. The NetSparkle framework then checks for an update in the background, displays the release notes to the user, and lets users download or skip the software update. The framework can also perform silent downloads so that you can present all of the UI yourself or set up your own silent software update system, as allowed by your software architecture. It was inspired by the Sparkle (https://sparkle-project.org/) project for Cocoa developers and the WinSparkle (https://winsparkle.org/) project (a Win32 port).</Description>
    <PackageReleaseNotes>This is in PREVIEW and currently relies on NetSparkle.New (which will move to NetSparkleUpdater eventually). Please visit https://github.com/NetSparkleUpdater/NetSparkle and ask for help if you need it!</PackageReleaseNotes>
    <PackageLicenseFile>LICENSE.md</PackageLicenseFile>
    <GeneratePackageOnBuild>true</GeneratePackageOnBuild>
    <RootNamespace>NetSparkleUpdater.UI.WPF</RootNamespace>
  </PropertyGroup>
  <PropertyGroup Condition=" '$(Configuration)|$(Platform)' == 'Debug|AnyCPU' ">
    <DebugType>full</DebugType>
    <DocumentationFile>..\bin\Debug\NetSparkle.UI.NetFramework.WPF\NetSparkle.UI.WPF.xml</DocumentationFile>
  </PropertyGroup>
  <PropertyGroup Condition=" '$(Configuration)|$(Platform)' == 'Release|AnyCPU' ">
    <DebugType>pdbonly</DebugType>
    <DocumentationFile>..\bin\Release\NetSparkle.UI.WPF\NetSparkle.UI.WPF.xml</DocumentationFile>
  </PropertyGroup>
  <PropertyGroup Condition="'$(Configuration)|$(TargetFramework)|$(Platform)'=='Debug|netcoreapp3.0|AnyCPU'">
    <DocumentationFile>..\bin\Debug\NetSparkle.UI.WPF\NetSparkle.UI.WPF.xml</DocumentationFile>
  </PropertyGroup>
  <ItemGroup Condition=" '$(TargetFramework)' == 'net452' ">
    <Reference Include="PresentationCore" />
    <Reference Include="PresentationFramework" />
    <Reference Include="System.Drawing" />
    <Reference Include="System.Xaml" />
    <Reference Include="System.Data.DataSetExtensions" />
    <Reference Include="Microsoft.CSharp" />
    <Reference Include="System.Net.Http" />
    <Reference Include="WindowsBase" />
  </ItemGroup>
  <ItemGroup>
    <ProjectReference Include="..\NetSparkle\NetSparkle.csproj" />
  </ItemGroup>
  <ItemGroup Condition="'$(TargetFramework)' == 'netcoreapp3.0'">
    <PackageReference Include="System.Drawing.Common" Version="4.7.0">
    </PackageReference>
  </ItemGroup>
  <ItemGroup>
    <None Include="..\..\LICENSE.md">
      <Pack>True</Pack>
      <PackagePath></PackagePath>
    </None>
    <None Include="..\NetSparkle\ArtWork\software-update-available.png">
      <Pack>True</Pack>
      <PackagePath></PackagePath>
    </None>
  </ItemGroup>
</Project><|MERGE_RESOLUTION|>--- conflicted
+++ resolved
@@ -1,11 +1,7 @@
 ﻿<Project Sdk="Microsoft.NET.Sdk.WindowsDesktop">
   <PropertyGroup>
-<<<<<<< HEAD
-    <TargetFrameworks>netcoreapp3.0;net451</TargetFrameworks>
-=======
     <ProjectGuid>{6915843C-7947-4268-B569-6F5684651DF4}</ProjectGuid>
     <TargetFrameworks>netcoreapp3.0;net452</TargetFrameworks>
->>>>>>> 5fe8df29
     <UseWPF>true</UseWPF>    
     <AssemblyTitle>NetSparkle.NetFramework.WPF</AssemblyTitle>
     <Product>NetSparkleUpdater.UI.WPF</Product>
@@ -52,7 +48,8 @@
     <ProjectReference Include="..\NetSparkle\NetSparkle.csproj" />
   </ItemGroup>
   <ItemGroup Condition="'$(TargetFramework)' == 'netcoreapp3.0'">
-    <PackageReference Include="System.Drawing.Common" Version="4.7.0">
+    <PackageReference Include="System.Drawing.Common">
+      <Version>4.7.0</Version>
     </PackageReference>
   </ItemGroup>
   <ItemGroup>
